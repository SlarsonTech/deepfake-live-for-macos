--- conflicted
+++ resolved
@@ -4,17 +4,15 @@
 from modules.core import FaceSwapper
 import insightface
 import onnxruntime as ort
-<<<<<<< HEAD
 import os
-=======
->>>>>>> 876fb51a
+
 
 class FaceDetectionTest(unittest.TestCase):
     def test_face_jpeg_contains_face(self):
         img_path = Path(__file__).resolve().parent / "Face.jpeg"
         if not img_path.exists():
             self.skipTest(f"Test image not found at {img_path}")
-<<<<<<< HEAD
+
         print("ONNX Runtime version:", ort.__version__)
         try:
             swapper = FaceSwapper(execution_provider='cpu')
@@ -32,13 +30,7 @@
         model_path = os.path.join('models', 'inswapper_128.onnx')
         print("Face swap model path:", os.path.abspath(model_path))
         print("Model exists:", os.path.exists(model_path))
-=======
-        swapper = FaceSwapper(execution_provider='cpu')
-        print("Providers in use:", swapper.providers)
-        print("Available ORT providers:", ort.get_available_providers())
-        print("InsightFace version:", insightface.__version__)
-        print("Face analysis model root:", swapper.face_app.root)
->>>>>>> 876fb51a
+
 
         img = cv2.imread(str(img_path))
         self.assertIsNotNone(img, f"Failed to read image at {img_path}")
