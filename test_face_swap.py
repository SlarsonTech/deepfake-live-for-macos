--- conflicted
+++ resolved
@@ -6,17 +6,15 @@
 from modules.core import FaceSwapper
 import insightface
 import onnxruntime as ort
-<<<<<<< HEAD
 import os
-=======
->>>>>>> 876fb51a
+
 
 def test_face_swap():
     print("=== Face Swap Test ===\n")
     
     # Initialize face swapper
     print("1. Initializing face swapper...")
-<<<<<<< HEAD
+
     print("ONNX Runtime version:", ort.__version__)
     try:
         face_swapper = FaceSwapper(execution_provider='cpu')  # Use CPU for testing
@@ -35,12 +33,7 @@
     model_path = os.path.join('models', 'inswapper_128.onnx')
     print("Face swap model path:", os.path.abspath(model_path))
     print("Model exists:", os.path.exists(model_path))
-=======
-    face_swapper = FaceSwapper(execution_provider='cpu')  # Use CPU for testing
-    print("Providers in use:", face_swapper.providers)
-    print("Available ORT providers:", ort.get_available_providers())
-    print("InsightFace version:", insightface.__version__)
->>>>>>> 876fb51a
+
     
     # Check if model is loaded
     if face_swapper.face_swapper is None:
